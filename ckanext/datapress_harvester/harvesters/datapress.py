from __future__ import absolute_import
import requests
from requests.exceptions import HTTPError, RequestException

import os
import re
import urllib

from ckan import model
from ckan.logic import ValidationError, NotFound, get_action, validators
from ckan.lib.helpers import json
from ckan.plugins import toolkit

from ckanext.harvest.model import HarvestObject
from ckanext.harvest.harvesters import HarvesterBase

from ckanext.datapress_harvester.util import remove_extras, upsert_package_extra

import logging

log = logging.getLogger(__name__)


class DataPressHarvester(HarvesterBase):
    """
    A Harvester for DataPress instances.

    Based on the CKAN harvester:
    https://github.com/ckan/ckanext-harvest/blob/master/ckanext/harvest/harvesters/ckanharvester.py

    The DataPress API is *almost* compatible with the CKAN API, with some weird
    quirks, and some missing routes. DataPress's CKAN API is documented here:
    https://datapress.gitbook.io/datapress/ckan-requests
    """

    config = None

    def _set_config(self, config_str):
        if config_str:
            self.config = json.loads(config_str)
            if "api_version" in self.config:
                self.api_version = int(self.config["api_version"])

            log.debug("Using config: %r", self.config)
        else:
            self.config = {}

    def info(self):
        return {
            "name": "datapress",
            "title": "DataPress",
            "description": "Harvests remote DataPress instances",
            "form_config_interface": "Text",
        }

    def validate_config(self, config):
        if not config:
            return config

        try:
            config_obj = json.loads(config)

            if "api_version" in config_obj:
                try:
                    int(config_obj["api_version"])
                except ValueError:
                    raise ValueError("api_version must be an integer")

            if "default_tags" in config_obj:
                if not isinstance(config_obj["default_tags"], list):
                    raise ValueError("default_tags must be a list")
                if config_obj["default_tags"] and not isinstance(
                    config_obj["default_tags"][0], dict
                ):
                    raise ValueError("default_tags must be a list of " "dictionaries")

            if "default_groups" in config_obj:
                if not isinstance(config_obj["default_groups"], list):
                    raise ValueError(
                        "default_groups must be a *list* of group" " names/ids"
                    )
                if config_obj["default_groups"] and not isinstance(
                    config_obj["default_groups"][0], str
                ):
                    raise ValueError(
                        "default_groups must be a list of group "
                        "names/ids (i.e. strings)"
                    )

                # Check if default groups exist
                context = {"model": model, "user": toolkit.c.user}
                config_obj["default_group_dicts"] = []
                for group_name_or_id in config_obj["default_groups"]:
                    try:
                        group = get_action("group_show")(
                            context, {"id": group_name_or_id}
                        )
                        # save the dict to the config object, as we'll need it
                        # in the import_stage of every dataset
                        config_obj["default_group_dicts"].append(group)
                    except NotFound:
                        raise ValueError("Default group not found")
                config = json.dumps(config_obj)

            if "default_extras" in config_obj:
                if not isinstance(config_obj["default_extras"], dict):
                    raise ValueError("default_extras must be a dictionary")

            if (
                "organizations_filter_include" in config_obj
                and "organizations_filter_exclude" in config_obj
            ):
                raise ValueError(
                    "Harvest configuration cannot contain both "
                    "organizations_filter_include and organizations_filter_exclude"
                )

            if (
                "groups_filter_include" in config_obj
                and "groups_filter_exclude" in config_obj
            ):
                raise ValueError(
                    "Harvest configuration cannot contain both "
                    "groups_filter_include and groups_filter_exclude"
                )

            if "user" in config_obj:
                # Check if user exists
                context = {"model": model, "user": toolkit.c.user}
                try:
                    get_action("user_show")(context, {"id": config_obj.get("user")})
                except NotFound:
                    raise ValueError("User not found")

            if "read_only" in config_obj:
                if not isinstance(config_obj["read_only"], bool):
                    raise ValueError("read_only must be boolean")

        except ValueError as e:
            raise e

        return config

    def modify_package_dict(self, package_dict, harvest_object):
        """
        Allows custom harvesters to modify the package dict before
        creating or updating the actual package.
        """
        return package_dict

    def _harvester_search_dict(self, source_id, page, limit):
        return {
            "fq": '+harvest_source_id:"{0}"'.format(source_id),
            "fl": "id",
            "rows": limit,
            "start": (page - 1) * limit,
        }

    def _get_harvested_dataset_ids(self, harvest_source_id):
        context = {"model": model, "session": model.Session}
        page = 1
        limit = 1000
        query_result = toolkit.get_action("package_search")(
            context,
            self._harvester_search_dict(harvest_source_id, page, limit),
        )
        log.info(f"{query_result['count']} datasets harvested previously")
        datasets = query_result["results"]
        while len(datasets) < query_result["count"]:
            page += 1
            datasets += toolkit.get_action("package_search")(
                context, self._harvester_search_dict(harvest_source_id, page, limit)
            )["results"]

        return {d["id"] for d in datasets}

    def gather_stage(self, harvest_job):
        log.debug("In DataPressHarvester gather_stage (%s)", harvest_job.source.url)
        toolkit.requires_ckan_version(min_version="2.0")

        self._set_config(harvest_job.source.config)

        # Get source URL
        remote_datapress_base_url = harvest_job.source.url.rstrip("/")

        # TODO we can't filter based on organizations_filter_include,
        # organizations_filter_exclude, groups_filter_include, and
        # groups_filter_exclude at fetch time since DataPress doesn't support
        # fq, so if we want this feature we'll have to filter the package list
        # after we've fetched it.

        # Ideally we would be able to request from the remote DataPress only
        # those datasets modified since the last completely successful harvest,
        # but we can't because the DataPress package_search endpoint doesn't
        # support the filter query parameter. The full blob of metadata isn't
        # too large so this turns out not to be a big deal.
        try:
            pkg_dicts = self._fetch_packages(remote_datapress_base_url)
        except ContentFetchError as e:
            log.info("Fetching datasets gave an error: %s", e)
            self._save_gather_error(
                "Unable to fetch datasets from DataPress:%s url:%s"
                % (e, remote_datapress_base_url),
                harvest_job,
            )
            return None

        if not pkg_dicts:
            self._save_gather_error(
                "No datasets found at DataPress: %s" % remote_datapress_base_url,
                harvest_job,
            )
            return []

        # Create a Set of dataset ids fetched from upstream,
        # for comparing with those that have been harvested previously and are already in the database
        fetched_ids = {p["id"] for p in pkg_dicts}

        # Get the Set of ids of datasets in the database that belong to this harvest source
        existing_dataset_ids = self._get_harvested_dataset_ids(harvest_job.source.id)

        # Datasets that are present locally but not upstream need to be deleted locally
        to_be_deleted = existing_dataset_ids - fetched_ids
        log.info(f"{len(to_be_deleted)} datasets need to be deleted")

        # Create harvest objects for each dataset
        try:
            package_ids = set()
            object_ids = []

            # Don't harvest anything marked as private
            # (Not sure why private datasets are being returned by the datapress public API)
            for pkg_dict in pkg_dicts:
                if pkg_dict["private"]:
                    continue

                if pkg_dict["id"] in package_ids:
                    log.info(
                        "Discarding duplicate dataset %s - probably due "
                        "to datasets being changed at the same time as "
                        "when the harvester was paging through",
                        pkg_dict["id"],
                    )
                    continue
                package_ids.add(pkg_dict["id"])

                # Add a field signifying that this is a create/update to a dataset, rather than one that needs deleting.
                # Not currently used for anything.
                pkg_dict["action"] = "upsert"

                log.debug(
                    "Creating HarvestObject for %s %s", pkg_dict["name"], pkg_dict["id"]
                )
                obj = HarvestObject(
                    guid=pkg_dict["id"], job=harvest_job, content=json.dumps(pkg_dict)
                )
                obj.save()
                object_ids.append(obj.id)

            # Create jobs to purge the datasets that no longer exist upstream.
            # Needs to be 'purge' instead of 'delete' so that the dataset can be re-harvested
            # if it gets un-deleted upstream.
            for i in to_be_deleted:
                # the dataset_purge function in the import_stage only needs the dataset ID to be able to purge the dataset.
                pkg_dict = {"id": i, "action": "delete"}
                obj = HarvestObject(
                    guid=i, job=harvest_job, content=json.dumps(pkg_dict)
                )
                obj.save()
                object_ids.append(obj.id)

            return object_ids
        except Exception as e:
            self._save_gather_error("%r" % e.message, harvest_job)

    def _fetch_packages(self, remote_datapress_base_url):
        """Fetch the current package list from DataPress"""
        url = f"{remote_datapress_base_url}/api/action/current_package_list_with_resources"
        log.debug("Fetching DataPress datasets: %s", url)
        data = requests.get(url).json()
        assert data["success"]
        return data["result"]

    def fetch_stage(self, harvest_object):
        # Nothing to do here - we got the package dict in the search in the
        # gather stage
        return True

    def _resource_format_from_url(self, url):
        try:
            p = urllib.parse.urlparse(url).path
            return os.path.splitext(p)[1][1:]
        except Exception as e:
            return "data"

    def _datapress_to_ckan(self, package_dict, harvest_object):
        """
        Shims to transform DataPress packages into a format CKAN understands.

        Long term we might want some of these transformations to be errors
        instead, and seek changes to the upstream metadata.
        """
        # Remove Nones
        for key in list(package_dict):
            if package_dict[key] is None:
                del package_dict[key]

        # Tags must be alphanumeric
        for i, tag in enumerate(package_dict["tags"]):
            package_dict["tags"][i]["name"] = re.sub(
                "[^a-zA-Z0-9 \-_.]", "", tag["name"]
            )

        # Some emails need cleaning up. (I think CKAN is actually too strict
        # here, and rejects valid emails. You're allowed some pretty weird
        # characters in an email address!)
        if "author_email" in package_dict:
            package_dict["author_email"] = urllib.parse.quote(
                package_dict["author_email"].strip(), safe="@"
            )
        if "maintainer_email" in package_dict:
            package_dict["maintainer_email"] = urllib.parse.quote(
                package_dict["maintainer_email"].strip(), safe="@"
            )

        if "organization" in package_dict:
            organization = package_dict["organization"]
            try:
                validators.name_validator(organization["name"], None)
            except validators.Invalid:
                log.info(
                    f"renaming organization from {organization['name']} to {organization['id']}"
                )
                organization["name"] = organization["id"]

        # CKAN expects these things to be empty strings rather than None
        default_keys = [
            "author",
            "author_email",
            "license_id",
            "license_title",
            "url",
            "version",
        ]
        for key in default_keys:
            if key not in package_dict:
                package_dict[key] = ""

        for resource in package_dict["resources"]:
            # Remove Nones
            for key in list(resource):
                if resource[key] is None:
                    del resource[key]

            if "created" in resource:
                # Datapress exposes a datetime like YYYY-MM-DDTHH:MM:SS... but
                # we only want the date portion
                resource["created"] = resource["created"][:10]

            # these URLs are forbidden, so we need to reconstruct the
            # data.london.gov URLs
            # TODO this is specific to data.london.gov.uk, we need a way to make
            # tweaks like this on a per-datapress-instance basis.
            # Do all DataPress instances work similarly? Can we use the harvest
            # URL here?
            if resource["url"].startswith("https://airdrive-secure.s3-eu-west-1"):
                base = "https://data.london.gov.uk/download"
                dataset = package_dict["name"]
                id = resource["id"]
                file = urllib.parse.quote(resource["name"])
                format = resource["format"]
                resource["url"] = f"{base}/{dataset}/{id}/{file}.{format}"

            if "format" not in resource or not resource["format"]:
                resource["format"] = self._resource_format_from_url(resource["url"])

            log.info(f"Resource url: {resource['url']}, format: {resource['format']}")

        # We remove the "state" key so that the current state (ie active/deleted) is
        # used instead of the state in the source. This is to prevent deleted datasets
        # being marked as active.
        del package_dict["state"]
        return package_dict

    def import_stage(self, harvest_object):
        log.debug("In DataPressHarvester import_stage")

        base_context = {
            "model": model,
            "session": model.Session,
            "user": self._get_user_name(),
        }
        if not harvest_object:
            log.error("No harvest object received")
            return False

        if harvest_object.content is None:
            self._save_object_error(
                "Empty content for object %s" % harvest_object.id,
                harvest_object,
                "Import",
            )
            return False

        self._set_config(harvest_object.job.source.config)

        try:
            package_dict = json.loads(harvest_object.content)

<<<<<<< HEAD
            try:
                # Check whether a package already exists that we need to transfer the extras from:
                existing_package = toolkit.get_action("package_show")(
                    base_context.copy(),
                    {"id": package_dict["id"], "use_default_schema": True},
                )

                # These extras keys *should* be updated on every run of the harvester
                remove_from_extras = [
                    "upstream_metadata_created",
                    "upstream_metadata_modified",
                    "upstream_url",
                    "harvest_object_id",
                    "harvest_source_id",
                    "harvest_source_title",
                ]
                extras_to_transfer = remove_extras(
                    existing_package["extras"], remove_from_extras
                )
            except Exception as e:
                # If the package doesn't exist, there aren't any extras to transfer
                extras_to_transfer = {}
=======
            # Delete the dataset if its "action" is "delete"
            if package_dict["action"] == "delete":
                log.info(f"Deleting dataset with ID: {package_dict['id']}")
                result = toolkit.get_action("dataset_purge")(
                    base_context.copy(), package_dict
                )
                return True
>>>>>>> b656bb04

            package_dict = self._datapress_to_ckan(package_dict, harvest_object)

            if package_dict.get("type") == "harvest":
                log.warn("Remote dataset is a harvest source, ignoring...")
                return True

            # Set default tags if needed
            default_tags = self.config.get("default_tags", [])
            if default_tags:
                if "tags" not in package_dict:
                    package_dict["tags"] = []
                package_dict["tags"].extend(
                    [t for t in default_tags if t not in package_dict["tags"]]
                )

            remote_groups = self.config.get("remote_groups", None)
            if remote_groups not in ("only_local", "create"):
                # Ignore remote groups
                package_dict.pop("groups", None)
            else:
                if "groups" not in package_dict:
                    package_dict["groups"] = []

                # check if remote groups exist locally, otherwise remove
                validated_groups = []

                for group_ in package_dict["groups"]:
                    try:
                        try:
                            if "id" in group_:
                                data_dict = {"id": group_["id"]}
                                group = get_action("group_show")(
                                    base_context.copy(), data_dict
                                )
                            else:
                                raise NotFound

                        except NotFound:
                            if "name" in group_:
                                data_dict = {"id": group_["name"]}
                                group = get_action("group_show")(
                                    base_context.copy(), data_dict
                                )
                            else:
                                raise NotFound
                        # Found local group
                        validated_groups.append(
                            {"id": group["id"], "name": group["name"]}
                        )

                    except NotFound:
                        log.info("Group %s is not available", group_)
                        if remote_groups == "create":
                            try:
                                group = self._get_group(
                                    harvest_object.source.url, group_
                                )
                            except RemoteResourceError:
                                log.error("Could not get remote group %s", group_)
                                continue

                            for key in [
                                "packages",
                                "created",
                                "users",
                                "groups",
                                "tags",
                                "extras",
                                "display_name",
                            ]:
                                group.pop(key, None)

                            get_action("group_create")(base_context.copy(), group)
                            log.info("Group %s has been newly created", group_)
                            validated_groups.append(
                                {"id": group["id"], "name": group["name"]}
                            )

                package_dict["groups"] = validated_groups

            # Local harvest source organization
            source_dataset = get_action("package_show")(
                base_context.copy(), {"id": harvest_object.source.id}
            )
            local_org = source_dataset.get("owner_org")

            remote_orgs = self.config.get("remote_orgs", None)

            if remote_orgs not in ("only_local", "create"):
                # Assign dataset to the source organization
                package_dict["owner_org"] = local_org
            else:
                if "owner_org" not in package_dict:
                    package_dict["owner_org"] = None

                # check if remote org exist locally, otherwise remove
                validated_org = None
                remote_org = package_dict["owner_org"]

                if remote_org:
                    try:
                        data_dict = {"id": remote_org}
                        org = get_action("organization_show")(
                            base_context.copy(), data_dict
                        )
                        validated_org = org["id"]
                    except NotFound:
                        log.info("Organization %s is not available", remote_org)
                        if remote_orgs == "create" and "organization" in package_dict:
                            org = package_dict["organization"]
                            for key in [
                                "packages",
                                "created",
                                "users",
                                "groups",
                                "tags",
                                "extras",
                                "display_name",
                                "type",
                            ]:
                                org.pop(key, None)
                            get_action("organization_create")(base_context.copy(), org)
                            log.info(
                                "Organization %s has been newly created", remote_org
                            )
                            validated_org = org["id"]

                package_dict["owner_org"] = validated_org or local_org

            # Set default groups if needed
            default_groups = self.config.get("default_groups", [])
            if default_groups:
                if "groups" not in package_dict:
                    package_dict["groups"] = []
                existing_group_ids = [g["id"] for g in package_dict["groups"]]
                package_dict["groups"].extend(
                    [
                        g
                        for g in self.config["default_group_dicts"]
                        if g["id"] not in existing_group_ids
                    ]
                )

            if "extras" not in package_dict:
                package_dict["extras"] = []

            default_extras = {}
            default_extras.update(self.config.get("default_extras", {}))

            def get_extra(key, package_dict):
                for extra in package_dict.get("extras", []):
                    if extra["key"] == key:
                        return extra

            if default_extras:
                override_extras = self.config.get("override_extras", False)
                for key, value in default_extras.items():
                    existing_extra = get_extra(key, package_dict)
                    if existing_extra and not override_extras:
                        continue  # no need for the default
                    if existing_extra:
                        package_dict["extras"].remove(existing_extra)
                    # Look for replacement strings
                    if isinstance(value, str):
                        value = value.format(
                            harvest_source_id=harvest_object.job.source.id,
                            harvest_source_url=harvest_object.job.source.url.strip("/"),
                            harvest_source_title=harvest_object.job.source.title,
                            harvest_job_id=harvest_object.job.id,
                            harvest_object_id=harvest_object.id,
                            dataset_id=package_dict["id"],
                        )

                    package_dict["extras"].append({"key": key, "value": value})

            # Add any existing extras here so they override any default extras
            # specified in the harvest source. E.g. if data_quality is set as a default_extra
            # we want to override that with whatever the current value is.
            for e in extras_to_transfer:
                upsert_package_extra(package_dict["extras"], e["key"], e["value"])

            package_dict["extras"] += [
                {
                    "key": "upstream_url",
                    "value": "{}/dataset/{}".format(
                        harvest_object.job.source.url.rstrip("/"),
                        package_dict["id"],
                    ),
                },
                {
                    "key": "upstream_metadata_modified",
                    "value": strip_time_zone(package_dict["metadata_modified"]),
                },
                {
                    "key": "upstream_metadata_created",
                    "value": strip_time_zone(package_dict["metadata_created"]),
                },
            ]

            for resource in package_dict.get("resources", []):
                # Clear remote url_type for resources (eg datastore, upload) as
                # we are only creating normal resources with links to the
                # remote ones
                resource.pop("url_type", None)

                # Clear revision_id as the revision won't exist on this CKAN
                # and saving it will cause an IntegrityError with the foreign
                # key.
                resource.pop("revision_id", None)

            package_dict = self.modify_package_dict(package_dict, harvest_object)

            result = self._create_or_update_package(
                package_dict, harvest_object, package_dict_form="package_show"
            )

            return result
        except ValidationError as e:
            self._save_object_error(
                "Invalid package with GUID %s: %r"
                % (harvest_object.guid, e.error_dict),
                harvest_object,
                "Import",
            )
        except Exception as e:
            self._save_object_error("%s" % e, harvest_object, "Import")


class ContentFetchError(Exception):
    pass


class ContentNotFoundError(ContentFetchError):
    pass


class RemoteResourceError(Exception):
    pass


# This makes me uncomfortable, but CKAN doesn't accept time zone specifiers so
# we have to strip them. If we ever need to harvest a source in another time
# zone we'll have to update CKAN to handle them.
def strip_time_zone(iso_timestamp):
    return re.sub(r"Z|([+-]\d\d:?(\d\d)?)$", "", iso_timestamp)<|MERGE_RESOLUTION|>--- conflicted
+++ resolved
@@ -407,7 +407,14 @@
         try:
             package_dict = json.loads(harvest_object.content)
 
-<<<<<<< HEAD
+            # Delete the dataset if its "action" is "delete"
+            if package_dict["action"] == "delete":
+                log.info(f"Deleting dataset with ID: {package_dict['id']}")
+                result = toolkit.get_action("dataset_purge")(
+                    base_context.copy(), package_dict
+                )
+                return True
+
             try:
                 # Check whether a package already exists that we need to transfer the extras from:
                 existing_package = toolkit.get_action("package_show")(
@@ -430,15 +437,6 @@
             except Exception as e:
                 # If the package doesn't exist, there aren't any extras to transfer
                 extras_to_transfer = {}
-=======
-            # Delete the dataset if its "action" is "delete"
-            if package_dict["action"] == "delete":
-                log.info(f"Deleting dataset with ID: {package_dict['id']}")
-                result = toolkit.get_action("dataset_purge")(
-                    base_context.copy(), package_dict
-                )
-                return True
->>>>>>> b656bb04
 
             package_dict = self._datapress_to_ckan(package_dict, harvest_object)
 
